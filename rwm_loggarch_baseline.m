--- conflicted
+++ resolved
@@ -76,17 +76,9 @@
         ll = -sum(log(sig)) - 0.5*sum(eps.^2);
     end
 
-<<<<<<< HEAD
-    %% ======== Initialisation ========
-    th0_raw = [mean(y), 0, 0.1, 0.9];
-    th0 = [th0_raw(1), atanh(th0_raw(2)/2), atanh(th0_raw(3)/2), atanh(th0_raw(4))];
-    Sigma = diag([0.05, 0.0047, 0.0512, 0.3364].^2);
-
-=======
     % Initialise
     th0 = [mean(y), atanh(0/2), atanh(0.1/2), atanh(0.9)];
     Sigma = diag(step.^2);
->>>>>>> 2f893d66
     total = burnin + nkeep;
     draws = zeros(nkeep,4);
     acc = 0; acc_bi = 0; lp_curr = -Inf;
@@ -141,27 +133,7 @@
         xlabel('Iteration'); ylabel(names{j});
         grid on; box on;
     end
-<<<<<<< HEAD
-    sgtitle('Trace Plots (after burn-in)');
-    saveas(gcf, 'rwm_trace_plots.png');
-    annotation('textbox', [0.01, 0.96, 0.2, 0.03], 'String', 'RWM', 'EdgeColor', 'none', 'FontWeight', 'bold');
-    % Save both the regular and the manually-labeled versions
-
-    %% ======== Return results in MWG-like structure ========
-    results = struct();
-    results.post_mean = mean_post;
-    results.post_std  = sd_post;
-    results.post_CI   = ci_post;
-    results.theta_samp = draws;        % kept draws in raw scale
-    results.post_burn  = post_burn;    % same as theta_samp here
-    results.chain = chain_tilde;       % full transformed chain
-    results.sigma_proposal = Sigma;
-    results.accept_rate = acc_rate;
-    results.vol_1step = vol_1step;
-    results.vol_2step = vol_2step;
-=======
     sgtitle(figtitle,'FontWeight','bold','FontSize',13);
->>>>>>> 2f893d66
 end
 
 function f = forecast_vol_loggarch(y, draws)
